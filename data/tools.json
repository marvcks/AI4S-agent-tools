--- conflicted
+++ resolved
@@ -89,35 +89,19 @@
       "start_command": "# SSE mode\ncd servers/ABACUS-tools && python server.py --port <PORT>\n# stdio mode\ncd servers/ABACUS-tools && MCP_TRANSPORT=stdio python server.py",
       "install_command": "cd servers/ABACUS-tools && uv sync",
       "tools": [
-<<<<<<< HEAD
+        "generate_bulk_structure",
         "abacus_modify_input",
+        "generate_deeptb_config",
+        "run_abacus_onejob",
+        "abacus_do_relax",
         "abacus_modify_stru",
-        "abacus_do_relax",
         "abacus_prepare",
-        "generate_deeptb_config",
-        "abacus_collect_data",
-        "abacus_badercharge_run",
-        "abacus_cal_band",
-        "abacus_cal_elastic",
-        "run_abacus_onejob",
-        "abacus_prepare_inputs_from_relax_results",
-        "generate_bulk_structure",
-        "abacus_dos_run"
-=======
+        "abacus_dos_run",
         "abacus_cal_band",
         "abacus_collect_data",
-        "abacus_dos_run",
-        "generate_deeptb_config",
-        "run_abacus_onejob",
-        "abacus_prepare",
-        "abacus_badercharge_run",
+        "abacus_cal_elastic",
         "abacus_prepare_inputs_from_relax_results",
-        "generate_bulk_structure",
-        "abacus_modify_input",
-        "abacus_cal_elastic",
-        "abacus_do_relax",
-        "abacus_modify_stru"
->>>>>>> bbd533c7
+        "abacus_badercharge_run"
       ]
     },
     {
@@ -133,14 +117,9 @@
       "start_command": "# SSE mode\ncd servers/catalysis && python server.py --port <PORT>\n# stdio mode\ncd servers/catalysis && MCP_TRANSPORT=stdio python server.py",
       "install_command": "cd servers/catalysis && uv sync",
       "tools": [
+        "cal_vacancy_formation_energy",
         "cal_surface_energy",
-<<<<<<< HEAD
-        "cal_vacancy_formation_energy",
         "cal_ads_energy"
-=======
-        "cal_ads_energy",
-        "cal_vacancy_formation_energy"
->>>>>>> bbd533c7
       ]
     },
     {
@@ -203,8 +182,8 @@
       ],
       "tools": [
         "analyze_dna_sequence",
-        "translate_dna",
-        "reverse_complement"
+        "reverse_complement",
+        "translate_dna"
       ],
       "path": "servers/dna_sequence_analyzer",
       "start_command": "# SSE mode\ncd servers/dna_sequence_analyzer && python server.py --port <PORT>\n# stdio mode\ncd servers/dna_sequence_analyzer && MCP_TRANSPORT=stdio python server.py",
@@ -223,30 +202,17 @@
       "start_command": "# SSE mode\ncd servers/DPACalculator && python server.py --port <PORT>\n# stdio mode\ncd servers/DPACalculator && MCP_TRANSPORT=stdio python server.py",
       "install_command": "cd servers/DPACalculator && uv sync",
       "tools": [
+        "optimize_crystal_structure",
+        "run_neb",
+        "calculate_phonon",
+        "build_molecule_structure",
+        "build_surface_adsorbate",
+        "build_surface_interface",
         "calculate_elastic_constants",
-        "optimize_crystal_structure",
-<<<<<<< HEAD
         "make_supercell_structure",
+        "run_molecular_dynamics",
         "build_surface_slab",
-        "calculate_phonon",
-        "run_neb",
-        "build_bulk_structure",
-        "build_surface_adsorbate",
-        "build_molecule_structure",
-        "build_surface_interface",
-        "run_molecular_dynamics"
-=======
-        "build_surface_adsorbate",
-        "run_neb",
-        "build_surface_interface",
-        "build_molecule_structure",
-        "calculate_phonon",
-        "build_surface_slab",
-        "run_molecular_dynamics",
-        "calculate_elastic_constants",
-        "build_bulk_structure",
-        "make_supercell_structure"
->>>>>>> bbd533c7
+        "build_bulk_structure"
       ]
     },
     {
@@ -262,27 +228,15 @@
       "start_command": "# SSE mode\ncd servers/DPCombo && python server.py --port <PORT>\n# stdio mode\ncd servers/DPCombo && MCP_TRANSPORT=stdio python server.py",
       "install_command": "cd servers/DPCombo && uv sync",
       "tools": [
-<<<<<<< HEAD
         "infer_dp_model",
-        "filter_outliers",
-        "identify_mixedtype",
-        "train_dp_model",
-        "parse_dpdata",
-        "evaluate_error",
+        "downsample_dataset",
         "stat_efv",
         "stat_af",
-        "downsample_dataset"
-=======
-        "parse_dpdata",
+        "evaluate_error",
+        "train_dp_model",
+        "identify_mixedtype",
         "filter_outliers",
-        "stat_efv",
-        "evaluate_error",
-        "downsample_dataset",
-        "identify_mixedtype",
-        "infer_dp_model",
-        "train_dp_model",
-        "stat_af"
->>>>>>> bbd533c7
+        "parse_dpdata"
       ]
     },
     {
@@ -291,8 +245,8 @@
       "author": "@Junshang Zhang",
       "category": "research",
       "tools": [
-        "search_paper",
-        "HEA_data_extract"
+        "HEA_data_extract",
+        "search_paper"
       ],
       "path": "servers/HEA_paper_extract",
       "transport": [
@@ -340,8 +294,8 @@
       "author": "marvcks",
       "category": "chemistry",
       "tools": [
-        "retrieve_content_from_orca_output",
-        "run_orca_calculation"
+        "run_orca_calculation",
+        "retrieve_content_from_orca_output"
       ],
       "path": "servers/ORCA_tools",
       "transport": [
@@ -374,8 +328,8 @@
       "author": "Haoming Yan",
       "category": "data",
       "tools": [
+        "plot_pce_vs_time_from_excel",
         "plot_structure_count_vs_time",
-        "plot_pce_vs_time_from_excel",
         "plot_solar_cell_structure_vs_time"
       ],
       "path": "servers/perovskite_literature_plot",
@@ -425,27 +379,15 @@
       "author": "@A-LOST-WAPITI",
       "category": "materials",
       "tools": [
-<<<<<<< HEAD
+        "generate_crystalformer_structures",
+        "build_surface_adsorbate",
+        "build_molecule_structure",
+        "build_surface_interface",
+        "generate_calypso_structures",
         "make_supercell_structure",
         "build_surface_slab",
-        "build_bulk_structure",
         "add_cell_for_molecules",
-        "build_molecule_structure",
-        "build_surface_adsorbate",
-        "build_surface_interface",
-        "generate_crystalformer_structures",
-        "generate_calypso_structures"
-=======
-        "build_surface_adsorbate",
-        "build_surface_interface",
-        "build_molecule_structure",
-        "add_cell_for_molecules",
-        "generate_crystalformer_structures",
-        "generate_calypso_structures",
-        "build_surface_slab",
-        "build_bulk_structure",
-        "make_supercell_structure"
->>>>>>> bbd533c7
+        "build_bulk_structure"
       ],
       "path": "servers/structure_generate",
       "transport": [
@@ -468,17 +410,10 @@
       "start_command": "See README for details",
       "install_command": "Contact @liuyuxiang92 for access",
       "tools": [
-<<<<<<< HEAD
+        "generate_crystalformer_structures",
         "calculate_enthalpy",
         "generate_calypso_structure",
-        "predict_superconductor_Tc",
-        "generate_crystalformer_structures"
-=======
-        "generate_crystalformer_structures",
-        "predict_superconductor_Tc",
-        "calculate_enthalpy",
-        "generate_calypso_structure"
->>>>>>> bbd533c7
+        "predict_superconductor_Tc"
       ]
     },
     {
@@ -494,19 +429,11 @@
       "start_command": "# SSE mode\ncd servers/thermoelectric && python server.py --port <PORT>\n# stdio mode\ncd servers/thermoelectric && MCP_TRANSPORT=stdio python server.py",
       "install_command": "cd servers/thermoelectric && uv sync",
       "tools": [
-<<<<<<< HEAD
-        "calculate_enthalpy",
         "generate_crystalformer_structures",
         "screen_thermoelectric_candidate",
-        "predict_thermoelectric_properties",
-        "generate_calypso_structures"
-=======
-        "generate_crystalformer_structures",
         "calculate_enthalpy",
         "generate_calypso_structures",
-        "predict_thermoelectric_properties",
-        "screen_thermoelectric_candidate"
->>>>>>> bbd533c7
+        "predict_thermoelectric_properties"
       ]
     }
   ]
